--- conflicted
+++ resolved
@@ -48,11 +48,8 @@
         <module>core</module>
         <module>http</module>
         <module>exec</module>
-<<<<<<< HEAD
         <module>http2-bench</module>
-=======
         <module>benchmark-api</module>
->>>>>>> ab1353f2
     </modules>
     
     <!-- Licenses -->
